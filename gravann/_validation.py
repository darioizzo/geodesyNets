--- conflicted
+++ resolved
@@ -7,8 +7,6 @@
 from ._sample_observation_points import get_target_point_sampler
 from ._integration import ACC_trap, U_trap_opt, compute_integration_grid
 
-
-<<<<<<< HEAD
 def compute_c_for_model(model, encoding, mascon_points, mascon_masses, use_acc):
     """Computes the current c constant for a model.
 
@@ -31,8 +29,6 @@
     return (torch.sum(predicted*labels)/torch.sum(predicted*predicted)).item()
 
 
-=======
->>>>>>> 8a4259ca
 def validation_results_df_to_string(validation_results):
     result_strings = {}
     for idx, val in validation_results.iterrows():
